--- conflicted
+++ resolved
@@ -19,14 +19,10 @@
 
 # Use GPU if available.
 device = t.device('cuda:0' if t.cuda.is_available() else 'cpu')
-<<<<<<< HEAD
 
 # Tools ----------
 
 # Image normalization using ImageNet normalization values
-=======
-print(t.cuda.get_device_name(0))
->>>>>>> 55d6f02a
 norm = Normalize(mean=[0.485, 0.456, 0.406], std=[0.229, 0.224, 0.225])
 norm = norm.to(device)
 
@@ -86,24 +82,14 @@
     save_emb_loc = './results/exp_1/id_' + str(database[i][0]) + '_emb.file'
     save_masks_loc = './results/exp_1/id_' + str(database[i][0]) + '_masks.file'
 
-<<<<<<< HEAD
     # Begin training 40 epochs on 5 images of 1 identity
     for k in tqdm(range(epochs), desc=f'IMG #: {i+1:2}'):
         for h in tqdm(range(len(adversarial_list)), desc=f'ID: {database[i][0]:5}'):
-=======
-    # Begin training
-    for k in tqdm(range(epochs), desc=f'ID: {database[i][0]:5}'):
-        for h in range(len(adversarial_list)):
->>>>>>> 55d6f02a
 
             # Apply the mask overlay onto the image
             adversarial_list[h] = apply(input_tensors[h], list_of_masks[h])
-<<<<<<< HEAD
             # Calculate the adversarial embedding
             embeddings[h] = resnet(norm(adversarial_list[h]))
-=======
-            embeddings[h] = resnet(norm(adversarial_list[h].cuda()))
->>>>>>> 55d6f02a
 
             # Loss function -> Maximize distance between input_emb (ground truth)
             #                  Minimize distance between target_emb
